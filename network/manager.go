// Copyright 2017 Microsoft. All rights reserved.
// MIT License

package network

import (
	"fmt"
	"strings"
	"sync"
	"time"

	"github.com/Azure/azure-container-networking/common"
	"github.com/Azure/azure-container-networking/ebtables"
	"github.com/Azure/azure-container-networking/log"
	"github.com/Azure/azure-container-networking/platform"
	"github.com/Azure/azure-container-networking/store"
)

const (
	// Network store key.
	storeKey  = "Network"
	VlanIDKey = "VlanID"
)

<<<<<<< HEAD
type NetworkMonitor struct {
	AddRulesToBeValidated    map[string]int
	DeleteRulesToBeValidated map[string]int
=======
type NetworkClient interface {
	CreateBridge() error
	DeleteBridge() error
	AddL2Rules(extIf *externalInterface) error
	DeleteL2Rules(extIf *externalInterface)
	SetBridgeMasterToHostInterface() error
	SetHairpinOnHostInterface(bool) error
}

type EndpointClient interface {
	AddEndpoints(epInfo *EndpointInfo) error
	AddEndpointRules(epInfo *EndpointInfo) error
	DeleteEndpointRules(ep *endpoint)
	MoveEndpointsToContainerNS(epInfo *EndpointInfo, nsID uintptr) error
	SetupContainerInterfaces(epInfo *EndpointInfo) error
	ConfigureContainerInterfacesAndRoutes(epInfo *EndpointInfo) error
	DeleteEndpoints(ep *endpoint) error
>>>>>>> 700a2571
}

// NetworkManager manages the set of container networking resources.
type networkManager struct {
	Version            string
	TimeStamp          time.Time
	ExternalInterfaces map[string]*externalInterface
	store              store.KeyValueStore
	sync.Mutex
}

// NetworkManager API.
type NetworkManager interface {
	Initialize(config *common.PluginConfig) error
	Uninitialize()

	AddExternalInterface(ifName string, subnet string) error

	CreateNetwork(nwInfo *NetworkInfo) error
	DeleteNetwork(networkId string) error
	GetNetworkInfo(networkId string) (*NetworkInfo, error)

	CreateEndpoint(networkId string, epInfo *EndpointInfo) error
	DeleteEndpoint(networkId string, endpointId string) error
	GetEndpointInfo(networkId string, endpointId string) (*EndpointInfo, error)
	AttachEndpoint(networkId string, endpointId string, sandboxKey string) (*endpoint, error)
	DetachEndpoint(networkId string, endpointId string) error
	SetupNetworkUsingState(networkMonitor *NetworkMonitor) error
}

// Creates a new network manager.
func NewNetworkManager() (NetworkManager, error) {
	nm := &networkManager{
		ExternalInterfaces: make(map[string]*externalInterface),
	}

	return nm, nil
}

// Initialize configures network manager.
func (nm *networkManager) Initialize(config *common.PluginConfig) error {
	nm.Version = config.Version
	nm.store = config.Store

	// Restore persisted state.
	err := nm.restore()
	return err
}

// Uninitialize cleans up network manager.
func (nm *networkManager) Uninitialize() {
}

// Restore reads network manager state from persistent store.
func (nm *networkManager) restore() error {
	// Skip if a store is not provided.
	if nm.store == nil {
		log.Printf("[net] network store is nil")
		return nil
	}

	rebooted := false
	// After a reboot, all address resources are implicitly released.
	// Ignore the persisted state if it is older than the last reboot time.

	// Read any persisted state.
	nm.Lock()
	defer nm.Unlock()

	err := nm.store.Read(storeKey, nm)
	if err != nil {
		if err == store.ErrKeyNotFound {
			log.Printf("[net] network store key not found")
			// Considered successful.
			return nil
		} else {
			log.Printf("[net] Failed to restore state, err:%v\n", err)
			return err
		}
	}

	modTime, err := nm.store.GetModificationTime()
	if err == nil {
		rebootTime, err := platform.GetLastRebootTime()
		log.Printf("[net] reboot time %v store mod time %v", rebootTime, modTime)
		if err == nil && rebootTime.After(modTime) {
			rebooted = true
		}
	}

	// Populate pointers.
	for _, extIf := range nm.ExternalInterfaces {
		for _, nw := range extIf.Networks {
			nw.extIf = extIf
		}
	}

	// if rebooted recreate the network that existed before reboot.
	if rebooted {
		log.Printf("[net] Rehydrating network state from persistent store")
		for _, extIf := range nm.ExternalInterfaces {
			for _, nw := range extIf.Networks {
				nwInfo, err := nm.GetNetworkInfo(nw.Id)
				if err != nil {
					log.Printf("[net] Failed to fetch network info for network %v extif %v err %v. This should not happen", nw, extIf, err)
					return err
				}

				extIf.BridgeName = ""

				_, err = nm.newNetworkImpl(nwInfo, extIf)
				if err != nil {
					log.Printf("[net] Restoring network failed for nwInfo %v extif %v. This should not happen %v", nwInfo, extIf, err)
					return err
				}
			}
		}
	}

	log.Printf("[net] Restored state, %+v\n", nm)
	return nil
}

// Save writes network manager state to persistent store.
func (nm *networkManager) save() error {
	// Skip if a store is not provided.
	if nm.store == nil {
		return nil
	}

	// Update time stamp.
	nm.TimeStamp = time.Now()

	err := nm.store.Write(storeKey, nm)
	if err == nil {
		log.Printf("[net] Save succeeded.\n")
	} else {
		log.Printf("[net] Save failed, err:%v\n", err)
	}
	return err
}

//
// NetworkManager API
//
// Provides atomic stateful wrappers around core networking functionality.
//

// AddExternalInterface adds a host interface to the list of available external interfaces.
func (nm *networkManager) AddExternalInterface(ifName string, subnet string) error {
	nm.Lock()
	defer nm.Unlock()

	err := nm.newExternalInterface(ifName, subnet)
	if err != nil {
		return err
	}

	err = nm.save()
	if err != nil {
		return err
	}

	return nil
}

// CreateNetwork creates a new container network.
func (nm *networkManager) CreateNetwork(nwInfo *NetworkInfo) error {
	nm.Lock()
	defer nm.Unlock()

	_, err := nm.newNetwork(nwInfo)
	if err != nil {
		return err
	}

	err = nm.save()
	if err != nil {
		return err
	}

	return nil
}

// DeleteNetwork deletes an existing container network.
func (nm *networkManager) DeleteNetwork(networkId string) error {
	nm.Lock()
	defer nm.Unlock()

	err := nm.deleteNetwork(networkId)
	if err != nil {
		return err
	}

	err = nm.save()
	if err != nil {
		return err
	}

	return nil
}

// GetNetworkInfo returns information about the given network.
func (nm *networkManager) GetNetworkInfo(networkId string) (*NetworkInfo, error) {
	nm.Lock()
	defer nm.Unlock()

	nw, err := nm.getNetwork(networkId)
	if err != nil {
		return nil, err
	}

	nwInfo := &NetworkInfo{
		Id:      networkId,
		Subnets: nw.Subnets,
		Mode:    nw.Mode,
		Options: make(map[string]interface{}),
	}

	getNetworkInfoImpl(nwInfo, nw)

	if nw.extIf != nil {
		nwInfo.BridgeName = nw.extIf.BridgeName
	}

	return nwInfo, nil
}

// CreateEndpoint creates a new container endpoint.
func (nm *networkManager) CreateEndpoint(networkId string, epInfo *EndpointInfo) error {
	nm.Lock()
	defer nm.Unlock()

	nw, err := nm.getNetwork(networkId)
	if err != nil {
		return err
	}

	if nw.VlanId != 0 {
		if epInfo.Data[VlanIDKey] == nil {
			log.Printf("overriding endpoint vlanid with network vlanid")
			epInfo.Data[VlanIDKey] = nw.VlanId
		}
	}

	_, err = nw.newEndpoint(epInfo)
	if err != nil {
		return err
	}

	err = nm.save()
	if err != nil {
		return err
	}

	return nil
}

// DeleteEndpoint deletes an existing container endpoint.
func (nm *networkManager) DeleteEndpoint(networkId string, endpointId string) error {
	nm.Lock()
	defer nm.Unlock()

	nw, err := nm.getNetwork(networkId)
	if err != nil {
		return err
	}

	err = nw.deleteEndpoint(endpointId)
	if err != nil {
		return err
	}

	err = nm.save()
	if err != nil {
		return err
	}

	return nil
}

// GetEndpointInfo returns information about the given endpoint.
func (nm *networkManager) GetEndpointInfo(networkId string, endpointId string) (*EndpointInfo, error) {
	nm.Lock()
	defer nm.Unlock()

	nw, err := nm.getNetwork(networkId)
	if err != nil {
		return nil, err
	}

	ep, err := nw.getEndpoint(endpointId)
	if err != nil {
		return nil, err
	}

	return ep.getInfo(), nil
}

// AttachEndpoint attaches an endpoint to a sandbox.
func (nm *networkManager) AttachEndpoint(networkId string, endpointId string, sandboxKey string) (*endpoint, error) {
	nm.Lock()
	defer nm.Unlock()

	nw, err := nm.getNetwork(networkId)
	if err != nil {
		return nil, err
	}

	ep, err := nw.getEndpoint(endpointId)
	if err != nil {
		return nil, err
	}

	err = ep.attach(sandboxKey)
	if err != nil {
		return nil, err
	}

	err = nm.save()
	if err != nil {
		return nil, err
	}

	return ep, nil
}

// DetachEndpoint detaches an endpoint from its sandbox.
func (nm *networkManager) DetachEndpoint(networkId string, endpointId string) error {
	nm.Lock()
	defer nm.Unlock()

	nw, err := nm.getNetwork(networkId)
	if err != nil {
		return err
	}

	ep, err := nw.getEndpoint(endpointId)
	if err != nil {
		return err
	}

	err = ep.detach()
	if err != nil {
		return err
	}

	err = nm.save()
	if err != nil {
		return err
	}

	return nil
}

func (nm *networkManager) SetupNetworkUsingState(networkMonitor *NetworkMonitor) error {
	var currentEbtableRulesMap map[string]string
	var currentStateRulesMap map[string]string

	preRules, err := common.ExecuteShellCommand("ebtables -t nat -L PREROUTING --Lmac2")
	if err != nil {
		log.Printf("Error while getting prerules list")
	}

	preRulesList := strings.Split(preRules, "\n")
	log.Printf("PreRouting rule count : %v", len(preRulesList)-4)

	currentEbtableRulesMap = make(map[string]string)
	for _, rule := range preRulesList {
		rule = strings.TrimSpace(rule)
		if rule != "" && !strings.Contains(rule, "Bridge table") && !strings.Contains(rule, "Bridge chain") {
			currentEbtableRulesMap[rule] = ebtables.PreRouting
		}
	}

	postRules, err := common.ExecuteShellCommand("ebtables -t nat -L POSTROUTING --Lmac2")
	if err != nil {
		log.Printf("Error while getting postrules list")
	}

	postRulesList := strings.Split(postRules, "\n")
	log.Printf("PostRouting rule count : %v", len(postRulesList)-4)

	for _, rule := range postRulesList {
		rule = strings.TrimSpace(rule)
		if rule != "" && !strings.Contains(rule, "Bridge table") && !strings.Contains(rule, "Bridge chain") {
			currentEbtableRulesMap[rule] = ebtables.PostRouting
		}
	}

	currentStateRulesMap = nm.AddStateRulesToMap()

	nm.createRequiredL2Rules(currentEbtableRulesMap, currentStateRulesMap, networkMonitor)
	nm.removeInvalidL2Rules(currentEbtableRulesMap, currentStateRulesMap, networkMonitor)
	return nil
}

func (nm *networkManager) AddStateRulesToMap() map[string]string {
	rulesMap := make(map[string]string)

	for _, extIf := range nm.ExternalInterfaces {
		arpDnatKey := fmt.Sprintf("-p ARP -i %s --arp-op Reply -j dnat --to-dst ff:ff:ff:ff:ff:ff --dnat-target ACCEPT", extIf.Name)
		rulesMap[arpDnatKey] = ebtables.PreRouting

		snatKey := fmt.Sprintf("-s Unicast -o %s -j snat --to-src %s --snat-arp --snat-target ACCEPT", extIf.Name, extIf.MacAddress.String())
		rulesMap[snatKey] = ebtables.PostRouting

		for _, nw := range extIf.Networks {
			for _, ep := range nw.Endpoints {
				for _, ipAddr := range ep.IPAddresses {
					arpReplyKey := fmt.Sprintf("-p ARP --arp-op Request --arp-ip-dst %s -j arpreply --arpreply-mac %s", ipAddr.IP.String(), ep.MacAddress.String())
					rulesMap[arpReplyKey] = ebtables.PreRouting

					dnatMacKey := fmt.Sprintf("-p IPv4 -i %s --ip-dst %s -j dnat --to-dst %s --dnat-target ACCEPT", extIf.Name, ipAddr.IP.String(), ep.MacAddress.String())
					rulesMap[dnatMacKey] = ebtables.PreRouting
				}
			}
		}
	}

	return rulesMap
}

func DeleteRulesNotExistInMap(networkMonitor *NetworkMonitor, chainRules map[string]string, stateRules map[string]string) {
	for rule, chain := range chainRules {
		if _, ok := stateRules[rule]; !ok {
			if itr, ok := networkMonitor.DeleteRulesToBeValidated[rule]; ok && itr > 0 {
				log.Printf("Deleting Ebtable rule as it didn't exist in state for %d iterations chain %v rule %v", itr, chain, rule)
				if err := ebtables.DeleteEbtableRule(chain, rule); err != nil {
					log.Printf("Error while deleting ebtable rule %v", err)
				}

				delete(networkMonitor.DeleteRulesToBeValidated, rule)
			} else {
				log.Printf("[DELETE] Found unmatched rule chain %v rule %v itr %d. Giving one more iteration", chain, rule, itr)
				networkMonitor.DeleteRulesToBeValidated[rule] = itr + 1
			}
		}
	}
}

func (nm *networkManager) removeInvalidL2Rules(
	currentEbtableRulesMap map[string]string,
	currentStateRulesMap map[string]string,
	networkMonitor *NetworkMonitor) error {

	if nm.ExternalInterfaces == nil {
		return fmt.Errorf("[Azure-CNIMonitor] Nothing to delete")
	}

	for rule := range networkMonitor.DeleteRulesToBeValidated {
		if _, ok := currentEbtableRulesMap[rule]; !ok {
			delete(networkMonitor.DeleteRulesToBeValidated, rule)
		}
	}

	DeleteRulesNotExistInMap(networkMonitor, currentEbtableRulesMap, currentStateRulesMap)
	return nil
}

func AddRulesNotExistInMap(networkMonitor *NetworkMonitor, stateRules map[string]string, chainRules map[string]string) {
	for rule, chain := range stateRules {
		if _, ok := chainRules[rule]; !ok {
			if itr, ok := networkMonitor.AddRulesToBeValidated[rule]; ok && itr > 0 {
				log.Printf("Adding Ebtable rule as it didn't exist in state for %d iterations chain %v rule %v", itr, chain, rule)
				if err := ebtables.AddEbtableRule(chain, rule); err != nil {
					log.Printf("Error while deleting ebtable rule %v", err)
				}

				delete(networkMonitor.AddRulesToBeValidated, rule)
			} else {
				log.Printf("[ADD] Found unmatched rule chain %v rule %v itr %d. Giving one more iteration", chain, rule, itr)
				networkMonitor.AddRulesToBeValidated[rule] = itr + 1
			}
		}
	}
}

func (nm *networkManager) createRequiredL2Rules(
	currentEbtableRulesMap map[string]string,
	currentStateRulesMap map[string]string,
	networkMonitor *NetworkMonitor) error {

	if nm.ExternalInterfaces == nil {
		return fmt.Errorf("[Azure-CNIMonitor] Nothing to add")
	}

	for rule := range networkMonitor.AddRulesToBeValidated {
		if _, ok := currentStateRulesMap[rule]; !ok {
			delete(networkMonitor.AddRulesToBeValidated, rule)
		}
	}

	AddRulesNotExistInMap(networkMonitor, currentStateRulesMap, currentEbtableRulesMap)
	return nil
}<|MERGE_RESOLUTION|>--- conflicted
+++ resolved
@@ -22,11 +22,6 @@
 	VlanIDKey = "VlanID"
 )
 
-<<<<<<< HEAD
-type NetworkMonitor struct {
-	AddRulesToBeValidated    map[string]int
-	DeleteRulesToBeValidated map[string]int
-=======
 type NetworkClient interface {
 	CreateBridge() error
 	DeleteBridge() error
@@ -44,7 +39,11 @@
 	SetupContainerInterfaces(epInfo *EndpointInfo) error
 	ConfigureContainerInterfacesAndRoutes(epInfo *EndpointInfo) error
 	DeleteEndpoints(ep *endpoint) error
->>>>>>> 700a2571
+}
+
+type NetworkMonitor struct {
+	AddRulesToBeValidated    map[string]int
+	DeleteRulesToBeValidated map[string]int
 }
 
 // NetworkManager manages the set of container networking resources.
