// Copyright 2017 Microsoft. All rights reserved.
// MIT License

package network

import (
	"net"
	"strings"

	"github.com/Azure/azure-container-networking/log"
	"github.com/Azure/azure-container-networking/network/policy"
)

const (
	InfraVnet = 0
)

// Endpoint represents a container network interface.
type endpoint struct {
	Id                       string
	HnsId                    string `json:",omitempty"`
	SandboxKey               string
	IfName                   string
	HostIfName               string
	MacAddress               net.HardwareAddr
	InfraVnetIP              net.IPNet
	LocalIP                  string
	IPAddresses              []net.IPNet
	Gateways                 []net.IP
	DNS                      DNSInfo
	Routes                   []RouteInfo
	VlanID                   int
	EnableSnatOnHost         bool
	EnableInfraVnet          bool
	EnableMultitenancy       bool
	AllowInboundFromHostToNC bool
	AllowInboundFromNCToHost bool
	NetworkNameSpace         string `json:",omitempty"`
	ContainerID              string
	PODName                  string `json:",omitempty"`
	PODNameSpace             string `json:",omitempty"`
	InfraVnetAddressSpace    string `json:",omitempty"`
}

// EndpointInfo contains read-only information about an endpoint.
type EndpointInfo struct {
<<<<<<< HEAD
	Id                       string
	ContainerID              string
	NetNsPath                string
	IfName                   string
	SandboxKey               string
	IfIndex                  int
	MacAddress               net.HardwareAddr
	DNS                      DNSInfo
	IPAddresses              []net.IPNet
	InfraVnetIP              net.IPNet
	Routes                   []RouteInfo
	Policies                 []policy.Policy
	Gateways                 []net.IP
	EnableSnatOnHost         bool
	EnableInfraVnet          bool
	EnableMultiTenancy       bool
	AllowInboundFromHostToNC bool
	AllowInboundFromNCToHost bool
	PODName                  string
	PODNameSpace             string
	Data                     map[string]interface{}
	InfraVnetAddressSpace    string
=======
	Id                    string
	ContainerID           string
	NetNsPath             string
	IfName                string
	SandboxKey            string
	IfIndex               int
	MacAddress            net.HardwareAddr
	DNS                   DNSInfo
	IPAddresses           []net.IPNet
	InfraVnetIP           net.IPNet
	Routes                []RouteInfo
	Policies              []policy.Policy
	Gateways              []net.IP
	EnableSnatOnHost      bool
	EnableInfraVnet       bool
	EnableMultiTenancy    bool
	PODName               string
	PODNameSpace          string
	Data                  map[string]interface{}
	InfraVnetAddressSpace string
	SkipHotAttachEp       bool
>>>>>>> 5a868a62
}

// RouteInfo contains information about an IP route.
type RouteInfo struct {
	Dst      net.IPNet
	Src      net.IP
	Gw       net.IP
	Protocol int
	DevName  string
	Scope    int
}

// NewEndpoint creates a new endpoint in the network.
func (nw *network) newEndpoint(epInfo *EndpointInfo) (*endpoint, error) {
	var ep *endpoint
	var err error

	log.Printf("[net] Creating endpoint %+v in network %v.", epInfo, nw.Id)
	defer func() {
		if err != nil {
			log.Printf("[net] Failed to create endpoint %v, err:%v.", epInfo.Id, err)
		}
	}()

	// Call the platform implementation.
	ep, err = nw.newEndpointImpl(epInfo)
	if err != nil {
		return nil, err
	}

	nw.Endpoints[epInfo.Id] = ep
	log.Printf("[net] Created endpoint %+v.", ep)

	return ep, nil
}

// DeleteEndpoint deletes an existing endpoint from the network.
func (nw *network) deleteEndpoint(endpointId string) error {
	var err error

	log.Printf("[net] Deleting endpoint %v from network %v.", endpointId, nw.Id)
	defer func() {
		if err != nil {
			log.Printf("[net] Failed to delete endpoint %v, err:%v.", endpointId, err)
		}
	}()

	// Look up the endpoint.
	ep, err := nw.getEndpoint(endpointId)
	if err != nil {
		log.Printf("[net] Endpoint %v not found. Not Returning error", endpointId)
		return nil
	}

	// Call the platform implementation.
	err = nw.deleteEndpointImpl(ep)
	if err != nil {
		return err
	}

	// Remove the endpoint object.
	delete(nw.Endpoints, endpointId)

	log.Printf("[net] Deleted endpoint %+v.", ep)

	return nil
}

// GetEndpoint returns the endpoint with the given ID.
func (nw *network) getEndpoint(endpointId string) (*endpoint, error) {
	log.Printf("Trying to retrieve endpoint id %v", endpointId)

	ep := nw.Endpoints[endpointId]

	if ep == nil {
		return nil, errEndpointNotFound
	}

	return ep, nil
}

// GetEndpointByPOD returns the endpoint with the given ID.
func (nw *network) getEndpointByPOD(podName string, podNameSpace string, doExactMatchForPodName bool) (*endpoint, error) {
	log.Printf("Trying to retrieve endpoint for pod name: %v in namespace: %v", podName, podNameSpace)

	var ep *endpoint

	for _, endpoint := range nw.Endpoints {
		if podNameMatches(endpoint.PODName, podName, doExactMatchForPodName) && endpoint.PODNameSpace == podNameSpace {
			if ep == nil {
				ep = endpoint
			} else {
				return nil, errMultipleEndpointsFound
			}
		}
	}

	if ep == nil {
		return nil, errEndpointNotFound
	}

	return ep, nil
}

func podNameMatches(source string, actualValue string, doExactMatch bool) bool {
	if doExactMatch {
		return (source == actualValue)
	} else {
		// If exact match flag is disabled we just check if the existing podname field for an endpoint
		// starts with passed podname string.
		return (actualValue == GetPodNameWithoutSuffix(source))
	}
}

//
// Endpoint
//

// GetInfo returns information about the endpoint.
func (ep *endpoint) getInfo() *EndpointInfo {
	info := &EndpointInfo{
		Id:                       ep.Id,
		IPAddresses:              ep.IPAddresses,
		InfraVnetIP:              ep.InfraVnetIP,
		Data:                     make(map[string]interface{}),
		MacAddress:               ep.MacAddress,
		SandboxKey:               ep.SandboxKey,
		IfIndex:                  0, // Azure CNI supports only one interface
		DNS:                      ep.DNS,
		EnableSnatOnHost:         ep.EnableSnatOnHost,
		EnableInfraVnet:          ep.EnableInfraVnet,
		EnableMultiTenancy:       ep.EnableMultitenancy,
		AllowInboundFromHostToNC: ep.AllowInboundFromHostToNC,
		AllowInboundFromNCToHost: ep.AllowInboundFromNCToHost,
		IfName:       ep.IfName,
		ContainerID:  ep.ContainerID,
		NetNsPath:    ep.NetworkNameSpace,
		PODName:      ep.PODName,
		PODNameSpace: ep.PODNameSpace,
	}

	for _, route := range ep.Routes {
		info.Routes = append(info.Routes, route)
	}

	for _, gw := range ep.Gateways {
		info.Gateways = append(info.Gateways, gw)
	}

	// Call the platform implementation.
	ep.getInfoImpl(info)

	return info
}

// Attach attaches an endpoint to a sandbox.
func (ep *endpoint) attach(sandboxKey string) error {
	if ep.SandboxKey != "" {
		return errEndpointInUse
	}

	ep.SandboxKey = sandboxKey

	log.Printf("[net] Attached endpoint %v to sandbox %v.", ep.Id, sandboxKey)

	return nil
}

// Detach detaches an endpoint from its sandbox.
func (ep *endpoint) detach() error {
	if ep.SandboxKey == "" {
		return errEndpointNotInUse
	}

	log.Printf("[net] Detached endpoint %v from sandbox %v.", ep.Id, ep.SandboxKey)

	ep.SandboxKey = ""

	return nil
}

// updateEndpoint updates an existing endpoint in the network.
func (nw *network) updateEndpoint(exsitingEpInfo *EndpointInfo, targetEpInfo *EndpointInfo) (*endpoint, error) {
	var err error

	log.Printf("[net] Updating existing endpoint [%+v] in network %v to target [%+v].", exsitingEpInfo, nw.Id, targetEpInfo)
	defer func() {
		if err != nil {
			log.Printf("[net] Failed to update endpoint %v, err:%v.", exsitingEpInfo.Id, err)
		}
	}()

	log.Printf("Trying to retrieve endpoint id %v", exsitingEpInfo.Id)

	ep := nw.Endpoints[exsitingEpInfo.Id]
	if ep == nil {
		return nil, errEndpointNotFound
	}

	log.Printf("[net] Retrieved endpoint to update %+v.", ep)

	// Call the platform implementation.
	ep, err = nw.updateEndpointImpl(exsitingEpInfo, targetEpInfo)
	if err != nil {
		return nil, err
	}

	// Update routes for existing endpoint
	nw.Endpoints[exsitingEpInfo.Id].Routes = ep.Routes

	return ep, nil
}

func GetPodNameWithoutSuffix(podName string) string {
	nameSplit := strings.Split(podName, "-")
	log.Printf("namesplit %v", nameSplit)
	if len(nameSplit) > 2 {
		nameSplit = nameSplit[:len(nameSplit)-2]
	} else {
		return podName
	}

	log.Printf("Pod name after splitting based on - : %v", nameSplit)
	return strings.Join(nameSplit, "-")
}<|MERGE_RESOLUTION|>--- conflicted
+++ resolved
@@ -44,7 +44,6 @@
 
 // EndpointInfo contains read-only information about an endpoint.
 type EndpointInfo struct {
-<<<<<<< HEAD
 	Id                       string
 	ContainerID              string
 	NetNsPath                string
@@ -67,29 +66,7 @@
 	PODNameSpace             string
 	Data                     map[string]interface{}
 	InfraVnetAddressSpace    string
-=======
-	Id                    string
-	ContainerID           string
-	NetNsPath             string
-	IfName                string
-	SandboxKey            string
-	IfIndex               int
-	MacAddress            net.HardwareAddr
-	DNS                   DNSInfo
-	IPAddresses           []net.IPNet
-	InfraVnetIP           net.IPNet
-	Routes                []RouteInfo
-	Policies              []policy.Policy
-	Gateways              []net.IP
-	EnableSnatOnHost      bool
-	EnableInfraVnet       bool
-	EnableMultiTenancy    bool
-	PODName               string
-	PODNameSpace          string
-	Data                  map[string]interface{}
-	InfraVnetAddressSpace string
 	SkipHotAttachEp       bool
->>>>>>> 5a868a62
 }
 
 // RouteInfo contains information about an IP route.
