// Copyright 2017 Microsoft. All rights reserved.
// MIT License

package network

import (
	"fmt"
	"net"
<<<<<<< HEAD
	"strconv"
=======
	"strings"
>>>>>>> 7f41e3dc

	"github.com/Azure/azure-container-networking/client/cnsclient"
	"github.com/Azure/azure-container-networking/cni"
	"github.com/Azure/azure-container-networking/cns"
	"github.com/Azure/azure-container-networking/common"
	"github.com/Azure/azure-container-networking/log"
	"github.com/Azure/azure-container-networking/network"
	"github.com/Azure/azure-container-networking/platform"
	"github.com/Azure/azure-container-networking/telemetry"
	cniSkel "github.com/containernetworking/cni/pkg/skel"
	"github.com/containernetworking/cni/pkg/types"
	cniTypesCurr "github.com/containernetworking/cni/pkg/types/current"
)

const (
	// Plugin name.
	name                = "azure-vnet"
	namespaceKey        = "K8S_POD_NAMESPACE"
	podNameKey          = "K8S_POD_NAME"
	vlanIDKey           = "vlanid"
	dockerNetworkOption = "com.docker.network.generic"
)

// NetPlugin represents the CNI network plugin.
type netPlugin struct {
	*cni.Plugin
	nm            network.NetworkManager
	reportManager *telemetry.ReportManager
}

// NewPlugin creates a new netPlugin object.
func NewPlugin(config *common.PluginConfig) (*netPlugin, error) {
	// Setup base plugin.
	plugin, err := cni.NewPlugin(name, config.Version)
	if err != nil {
		return nil, err
	}

	// Setup network manager.
	nm, err := network.NewNetworkManager()
	if err != nil {
		return nil, err
	}

	config.NetApi = nm

	return &netPlugin{
		Plugin: plugin,
		nm:     nm,
	}, nil
}

func (plugin *netPlugin) SetReportManager(reportManager *telemetry.ReportManager) {
	plugin.reportManager = reportManager
}

// Starts the plugin.
func (plugin *netPlugin) Start(config *common.PluginConfig) error {
	// Initialize base plugin.
	err := plugin.Initialize(config)
	if err != nil {
		log.Printf("[cni-net] Failed to initialize base plugin, err:%v.", err)
		return err
	}

	// Log platform information.
	log.Printf("[cni-net] Plugin %v version %v.", plugin.Name, plugin.Version)
	log.Printf("[cni-net] Running on %v", platform.GetOSInfo())
	common.LogNetworkInterfaces()

	// Initialize network manager.
	err = plugin.nm.Initialize(config)
	if err != nil {
		log.Printf("[cni-net] Failed to initialize network manager, err:%v.", err)
		return err
	}

	log.Printf("[cni-net] Plugin started.")

	return nil
}

// Stops the plugin.
func (plugin *netPlugin) Stop() {
	plugin.nm.Uninitialize()
	plugin.Uninitialize()
	log.Printf("[cni-net] Plugin stopped.")
}

// FindMasterInterface returns the name of the master interface.
func (plugin *netPlugin) findMasterInterface(nwCfg *cni.NetworkConfig, subnetPrefix *net.IPNet) string {
	// An explicit master configuration wins. Explicitly specifying a master is
	// useful if host has multiple interfaces with addresses in the same subnet.
	if nwCfg.Master != "" {
		return nwCfg.Master
	}

	// Otherwise, pick the first interface with an IP address in the given subnet.
	subnetPrefixString := subnetPrefix.String()
	interfaces, _ := net.Interfaces()
	for _, iface := range interfaces {
		addrs, _ := iface.Addrs()
		for _, addr := range addrs {
			_, ipnet, err := net.ParseCIDR(addr.String())
			if err != nil {
				continue
			}
			if subnetPrefixString == ipnet.String() {
				return iface.Name
			}
		}
	}

	// Failed to find a suitable interface.
	return ""
}

<<<<<<< HEAD
func convertToCniResult(networkConfig *cns.GetNetworkContainerResponse) *cniTypesCurr.Result {
	result := &cniTypesCurr.Result{}
	resultIpconfig := &cniTypesCurr.IPConfig{}

	ipconfig := networkConfig.IPConfiguration
	ipAddr := net.ParseIP(ipconfig.IPSubnet.IPAddress)

	if ipAddr.To4() != nil {
		resultIpconfig.Version = "4"
		resultIpconfig.Address = net.IPNet{IP: ipAddr, Mask: net.CIDRMask(int(ipconfig.IPSubnet.PrefixLength), 32)}
	} else {
		resultIpconfig.Version = "6"
		resultIpconfig.Address = net.IPNet{IP: ipAddr, Mask: net.CIDRMask(int(ipconfig.IPSubnet.PrefixLength), 128)}
	}

	resultIpconfig.Gateway = net.ParseIP(ipconfig.GatewayIPAddress)
	result.IPs = append(result.IPs, resultIpconfig)

	result.DNS.Nameservers = ipconfig.DNSServers

	if networkConfig.Routes == nil && len(networkConfig.Routes) > 0 {
		for _, route := range networkConfig.Routes {
			_, routeIPnet, _ := net.ParseCIDR(route.IPAddress)
			gwIP := net.ParseIP(route.GatewayIPAddress)
			result.Routes = append(result.Routes, &types.Route{Dst: *routeIPnet, GW: gwIP})
		}
	} else {
		gwIP := net.ParseIP(networkConfig.IPConfiguration.GatewayIPAddress)
		dstIP := net.IPNet{IP: net.ParseIP("0.0.0.0"), Mask: resultIpconfig.Address.Mask}
		result.Routes = append(result.Routes, &types.Route{Dst: dstIP, GW: gwIP})
	}

	return result
}

func getContainerNetworkConfiguration(namespace string, podName string) (*cniTypesCurr.Result, int, net.IPNet, error) {
	cnsClient, err := cnsclient.NewCnsClient("")
	if err != nil {
		log.Printf("Initializing CNS client error %v", err)
		return nil, 0, net.IPNet{}, err
	}

	networkConfig, err := cnsClient.GetNetworkConfiguration(podName, namespace)
	if err != nil {
		log.Printf("GetNetworkConfiguration failed with %v", err)
		return nil, 0, net.IPNet{}, err
	}

	log.Printf("Network config received from cns %v", networkConfig)

	subnetPrefix := common.GetIpNet(networkConfig.PrimaryInterfaceIdentifier)
	if subnetPrefix == nil {
		errBuf := fmt.Sprintf("Interface not found for this ip %v", networkConfig.PrimaryInterfaceIdentifier)
		log.Printf(errBuf)
		return nil, 0, net.IPNet{}, fmt.Errorf(errBuf)
	}

	return convertToCniResult(networkConfig), networkConfig.MultiTenancyInfo.ID, *subnetPrefix, nil
=======
// GetEndpointID returns a unique endpoint ID based on the CNI args.
func GetEndpointID(args *cniSkel.CmdArgs) string {
	infraEpId, _ := network.ConstructEndpointID(args.ContainerID, args.Netns, args.IfName)
	return infraEpId
>>>>>>> 7f41e3dc
}

//
// CNI implementation
// https://github.com/containernetworking/cni/blob/master/SPEC.md
//

// Add handles CNI add commands.
func (plugin *netPlugin) Add(args *cniSkel.CmdArgs) error {
<<<<<<< HEAD
	var result *cniTypesCurr.Result
	var err error
	var epInfo *network.EndpointInfo
	var vlanid int
=======
	var (
		result   *cniTypesCurr.Result
		err      error
		nwCfg    *cni.NetworkConfig
		ipconfig *cniTypesCurr.IPConfig
		epInfo   *network.EndpointInfo
		iface    *cniTypesCurr.Interface
	)
>>>>>>> 7f41e3dc

	log.Printf("[cni-net] Processing ADD command with args {ContainerID:%v Netns:%v IfName:%v Args:%v Path:%v}.",
		args.ContainerID, args.Netns, args.IfName, args.Args, args.Path)

	defer func() {
		// Add Interfaces to result.
		iface = &cniTypesCurr.Interface{
			Name: args.IfName,
		}
		result.Interfaces = append(result.Interfaces, iface)

		// Convert result to the requested CNI version.
		res, err := result.GetAsVersion(nwCfg.CNIVersion)
		if err != nil {
			err = plugin.Error(err)
		}

		// Output the result to stdout.
		res.Print()
		log.Printf("[cni-net] ADD command completed with result:%+v err:%v.", result, err)
	}()

	// Parse Pod arguments.
	podCfg, err := cni.ParseCniArgs(args.Args)
	if err != nil {
		log.Printf("Error while parsing CNI Args %v", err)
		return err
	}

	k8sNamespace := string(podCfg.K8S_POD_NAMESPACE)
	if len(k8sNamespace) == 0 {
		errMsg := "Pod Namespace not specified in CNI Args"
		log.Printf(errMsg)
		return plugin.Errorf(errMsg)
	}

	k8sPodName := string(podCfg.K8S_POD_NAME)
	if len(k8sPodName) == 0 {
		errMsg := "Pod Name not specified in CNI Args"
		log.Printf(errMsg)
		return plugin.Errorf(errMsg)
	}

	// Parse network configuration from stdin.
	nwCfg, err = cni.ParseNetworkConfig(args.StdinData)
	if err != nil {
		err = plugin.Errorf("Failed to parse network configuration: %v.", err)
		return err
	}

	log.Printf("[cni-net] Read network configuration %+v.", nwCfg)

	// Initialize values from network config.
	networkId := nwCfg.Name
<<<<<<< HEAD
	endpointId := plugin.GetEndpointID(args)
	argsMap := plugin.GetCNIArgs(args.Args)
	if argsMap != nil {
		log.Printf("Argsmap %v", argsMap)
	}

	result, vlanid, subnetPrefix, err := getContainerNetworkConfiguration(argsMap[namespaceKey].(string), argsMap[podNameKey].(string))
	if err != nil {
		log.Printf("getContainerNetworkConfiguration failed with %v", err)
	}

	log.Printf("subnetprefix :%v", subnetPrefix.IP.String())

	epInfo = &network.EndpointInfo{
		Id:          endpointId,
		ContainerID: args.ContainerID,
		NetNsPath:   args.Netns,
		IfName:      args.IfName,
	}
	epInfo.Data = make(map[string]interface{})

	if vlanid != 0 {
		epInfo.Data["vlanid"] = vlanid
	}
=======
	endpointId := GetEndpointID(args)

	nwInfo, nwInfoErr := plugin.nm.GetNetworkInfo(networkId)

	/* Handle consecutive ADD calls for infrastructure containers.
	 * This is a temporary work around for issue #57253 of Kubernetes.
	 * We can delete this if statement once they fix it.
	 * Issue link: https://github.com/kubernetes/kubernetes/issues/57253
	 */
	epInfo, _ = plugin.nm.GetEndpointInfo(networkId, endpointId)
	if epInfo != nil {
		result, err = handleConsecutiveAdd(args.ContainerID, endpointId, nwInfo, nwCfg)
		if err != nil {
			return err
		}

		if result != nil {
			return nil
		}
	}

	policies := cni.GetPoliciesFromNwCfg(nwCfg.AdditionalArgs)
>>>>>>> 7f41e3dc

	// Check whether the network already exists.
	if nwInfoErr != nil {
		// Network does not exist.
		log.Printf("[cni-net] Creating network %v.", networkId)

		if result == nil {
			// Call into IPAM plugin to allocate an address pool for the network.
			result, err = plugin.DelegateAdd(nwCfg.Ipam.Type, nwCfg)
			if err != nil {
				err = plugin.Errorf("Failed to allocate pool: %v", err)
				return err
			}

			// Derive the subnet prefix from allocated IP address.
			subnetPrefix = result.IPs[0].Address
		}

<<<<<<< HEAD
		ipconfig := result.IPs[0]
		gateway := ipconfig.Gateway
=======
		// Derive the subnet prefix from allocated IP address.
		ipconfig = result.IPs[0]
		subnetPrefix := ipconfig.Address
		subnetPrefix.IP = subnetPrefix.IP.Mask(subnetPrefix.Mask)
>>>>>>> 7f41e3dc

		// On failure, call into IPAM plugin to release the address and address pool.
		defer func() {
			if err != nil {
				nwCfg.Ipam.Subnet = subnetPrefix.String()
				nwCfg.Ipam.Address = ipconfig.Address.IP.String()
				plugin.DelegateDel(nwCfg.Ipam.Type, nwCfg)

				nwCfg.Ipam.Address = ""
				plugin.DelegateDel(nwCfg.Ipam.Type, nwCfg)
			}
		}()

		subnetPrefix.IP = subnetPrefix.IP.Mask(subnetPrefix.Mask)
		// Find the master interface.
		masterIfName := plugin.findMasterInterface(nwCfg, &subnetPrefix)
		if masterIfName == "" {
			err = plugin.Errorf("Failed to find the master interface")
			return err
		}
		log.Printf("[cni-net] Found master interface %v.", masterIfName)

		// Add the master as an external interface.
		err = plugin.nm.AddExternalInterface(masterIfName, subnetPrefix.String())
		if err != nil {
			err = plugin.Errorf("Failed to add external interface: %v", err)
			return err
		}

		// Create the network.
		nwInfo := network.NetworkInfo{
			Id:   networkId,
			Mode: nwCfg.Mode,
			Subnets: []network.SubnetInfo{
				network.SubnetInfo{
					Family:  platform.AfINET,
					Prefix:  subnetPrefix,
					Gateway: gateway,
				},
			},
			BridgeName: nwCfg.Bridge,
			DNS: network.DNSInfo{
				Servers: nwCfg.DNS.Nameservers,
				Suffix:  k8sNamespace + "." + strings.Join(nwCfg.DNS.Search, ","),
			},
			Policies: policies,
		}

		nwInfo.Options = make(map[string]interface{})
		if vlanid != 0 {
			vlanMap := make(map[string]interface{})
			vlanMap[vlanIDKey] = strconv.Itoa(vlanid)
			nwInfo.Options[dockerNetworkOption] = vlanMap
		}

		err = plugin.nm.CreateNetwork(&nwInfo)
		if err != nil {
			err = plugin.Errorf("Failed to create network: %v", err)
			return err
		}

		log.Printf("[cni-net] Created network %v with subnet %v.", networkId, subnetPrefix.String())
	} else {
<<<<<<< HEAD
		if result == nil {
			// Network already exists.
			subnetPrefix := nwInfo.Subnets[0].Prefix.String()
			log.Printf("[cni-net] Found network %v with subnet %v.", networkId, subnetPrefix)

			// Call into IPAM plugin to allocate an address for the endpoint.
			nwCfg.Ipam.Subnet = subnetPrefix
			result, err = plugin.DelegateAdd(nwCfg.Ipam.Type, nwCfg)
=======
		// Network already exists.
		subnetPrefix := nwInfo.Subnets[0].Prefix.String()
		log.Printf("[cni-net] Found network %v with subnet %v.", networkId, subnetPrefix)

		// Call into IPAM plugin to allocate an address for the endpoint.
		nwCfg.Ipam.Subnet = subnetPrefix
		result, err = plugin.DelegateAdd(nwCfg.Ipam.Type, nwCfg)
		if err != nil {
			err = plugin.Errorf("Failed to allocate address: %v", err)
			return err
		}

		ipconfig = result.IPs[0]

		// On failure, call into IPAM plugin to release the address.
		defer func() {
>>>>>>> 7f41e3dc
			if err != nil {
				err = plugin.Errorf("Failed to allocate address: %v", err)
				return err
			}

<<<<<<< HEAD
			ipconfig := result.IPs[0]

			// On failure, call into IPAM plugin to release the address.
			defer func() {
				if err != nil {
					nwCfg.Ipam.Address = ipconfig.Address.IP.String()
					plugin.DelegateDel(nwCfg.Ipam.Type, nwCfg)
				}
			}()
		}
=======
	// Initialize endpoint info.
	var dns network.DNSInfo
	if (len(nwCfg.DNS.Search) == 0) != (len(nwCfg.DNS.Nameservers) == 0) {
		err = plugin.Errorf("Wrong DNS configuration: %+v", nwCfg.DNS)
		return err
	}

	if len(nwCfg.DNS.Search) > 0 {
		dns = network.DNSInfo{
			Servers: nwCfg.DNS.Nameservers,
			Suffix:  k8sNamespace + "." + strings.Join(nwCfg.DNS.Search, ","),
		}
	} else {
		dns = network.DNSInfo{
			Suffix:  result.DNS.Domain,
			Servers: result.DNS.Nameservers,
		}
	}

	epInfo = &network.EndpointInfo{
		Id:          endpointId,
		ContainerID: args.ContainerID,
		NetNsPath:   args.Netns,
		IfName:      args.IfName,
		DNS:         dns,
		Policies:    policies,
>>>>>>> 7f41e3dc
	}

	// Populate addresses.
	for _, ipconfig := range result.IPs {
		epInfo.IPAddresses = append(epInfo.IPAddresses, ipconfig.Address)
	}

	// Populate routes.
	for _, route := range result.Routes {
		epInfo.Routes = append(epInfo.Routes, network.RouteInfo{Dst: route.Dst, Gw: route.GW})
	}

	epInfo.Data = make(map[string]interface{})
	epInfo.Data[network.OptVethName] = fmt.Sprintf("%s.%s", k8sNamespace, k8sPodName)

	// Create the endpoint.
	log.Printf("[cni-net] Creating endpoint %v.", epInfo.Id)
	err = plugin.nm.CreateEndpoint(networkId, epInfo)
	if err != nil {
		err = plugin.Errorf("Failed to create endpoint: %v", err)
		return err
	}

	return nil
}

// Delete handles CNI delete commands.
func (plugin *netPlugin) Delete(args *cniSkel.CmdArgs) error {
	var err error

	log.Printf("[cni-net] Processing DEL command with args {ContainerID:%v Netns:%v IfName:%v Args:%v Path:%v}.",
		args.ContainerID, args.Netns, args.IfName, args.Args, args.Path)

	defer func() { log.Printf("[cni-net] DEL command completed with err:%v.", err) }()

	// Parse network configuration from stdin.
	nwCfg, err := cni.ParseNetworkConfig(args.StdinData)
	if err != nil {
		err = plugin.Errorf("Failed to parse network configuration: %v", err)
		return err
	}

	log.Printf("[cni-net] Read network configuration %+v.", nwCfg)

	// Initialize values from network config.
	networkId := nwCfg.Name
	endpointId := GetEndpointID(args)

	// Query the network.
	nwInfo, err := plugin.nm.GetNetworkInfo(networkId)
	if err != nil {
		// Log the error but return success if the endpoint being deleted is not found.
		plugin.Errorf("Failed to query network: %v", err)
		err = nil
		return err
	}

	// Query the endpoint.
	epInfo, err := plugin.nm.GetEndpointInfo(networkId, endpointId)
	if err != nil {
		// Log the error but return success if the endpoint being deleted is not found.
		plugin.Errorf("Failed to query endpoint: %v", err)
		err = nil
		return err
	}

	// Delete the endpoint.
	err = plugin.nm.DeleteEndpoint(networkId, endpointId)
	if err != nil {
		err = plugin.Errorf("Failed to delete endpoint: %v", err)
		return err
	}

	// Call into IPAM plugin to release the endpoint's addresses.
	nwCfg.Ipam.Subnet = nwInfo.Subnets[0].Prefix.String()
	for _, address := range epInfo.IPAddresses {
		nwCfg.Ipam.Address = address.IP.String()
		err = plugin.DelegateDel(nwCfg.Ipam.Type, nwCfg)
		if err != nil {
			err = plugin.Errorf("Failed to release address: %v", err)
			return err
		}
	}

	return nil
}<|MERGE_RESOLUTION|>--- conflicted
+++ resolved
@@ -6,11 +6,8 @@
 import (
 	"fmt"
 	"net"
-<<<<<<< HEAD
 	"strconv"
-=======
 	"strings"
->>>>>>> 7f41e3dc
 
 	"github.com/Azure/azure-container-networking/client/cnsclient"
 	"github.com/Azure/azure-container-networking/cni"
@@ -128,7 +125,12 @@
 	return ""
 }
 
-<<<<<<< HEAD
+// GetEndpointID returns a unique endpoint ID based on the CNI args.
+func GetEndpointID(args *cniSkel.CmdArgs) string {
+	infraEpId, _ := network.ConstructEndpointID(args.ContainerID, args.Netns, args.IfName)
+	return infraEpId
+}
+
 func convertToCniResult(networkConfig *cns.GetNetworkContainerResponse) *cniTypesCurr.Result {
 	result := &cniTypesCurr.Result{}
 	resultIpconfig := &cniTypesCurr.IPConfig{}
@@ -171,7 +173,7 @@
 		return nil, 0, net.IPNet{}, err
 	}
 
-	networkConfig, err := cnsClient.GetNetworkConfiguration(podName, namespace)
+	networkConfig, err := cnsClient.GetNetworkConfiguration("TestPod", "TestPodNamespace")
 	if err != nil {
 		log.Printf("GetNetworkConfiguration failed with %v", err)
 		return nil, 0, net.IPNet{}, err
@@ -187,12 +189,6 @@
 	}
 
 	return convertToCniResult(networkConfig), networkConfig.MultiTenancyInfo.ID, *subnetPrefix, nil
-=======
-// GetEndpointID returns a unique endpoint ID based on the CNI args.
-func GetEndpointID(args *cniSkel.CmdArgs) string {
-	infraEpId, _ := network.ConstructEndpointID(args.ContainerID, args.Netns, args.IfName)
-	return infraEpId
->>>>>>> 7f41e3dc
 }
 
 //
@@ -202,21 +198,14 @@
 
 // Add handles CNI add commands.
 func (plugin *netPlugin) Add(args *cniSkel.CmdArgs) error {
-<<<<<<< HEAD
-	var result *cniTypesCurr.Result
-	var err error
-	var epInfo *network.EndpointInfo
-	var vlanid int
-=======
 	var (
-		result   *cniTypesCurr.Result
-		err      error
-		nwCfg    *cni.NetworkConfig
-		ipconfig *cniTypesCurr.IPConfig
-		epInfo   *network.EndpointInfo
-		iface    *cniTypesCurr.Interface
+		result *cniTypesCurr.Result
+		err    error
+		nwCfg  *cni.NetworkConfig
+		epInfo *network.EndpointInfo
+		iface  *cniTypesCurr.Interface
+		vlanid int
 	)
->>>>>>> 7f41e3dc
 
 	log.Printf("[cni-net] Processing ADD command with args {ContainerID:%v Netns:%v IfName:%v Args:%v Path:%v}.",
 		args.ContainerID, args.Netns, args.IfName, args.Args, args.Path)
@@ -271,57 +260,39 @@
 
 	// Initialize values from network config.
 	networkId := nwCfg.Name
-<<<<<<< HEAD
-	endpointId := plugin.GetEndpointID(args)
-	argsMap := plugin.GetCNIArgs(args.Args)
-	if argsMap != nil {
-		log.Printf("Argsmap %v", argsMap)
-	}
-
-	result, vlanid, subnetPrefix, err := getContainerNetworkConfiguration(argsMap[namespaceKey].(string), argsMap[podNameKey].(string))
+	endpointId := GetEndpointID(args)
+
+	result, vlanid, subnetPrefix, err := getContainerNetworkConfiguration(k8sNamespace, k8sPodName)
 	if err != nil {
 		log.Printf("getContainerNetworkConfiguration failed with %v", err)
 	}
 
 	log.Printf("subnetprefix :%v", subnetPrefix.IP.String())
 
-	epInfo = &network.EndpointInfo{
-		Id:          endpointId,
-		ContainerID: args.ContainerID,
-		NetNsPath:   args.Netns,
-		IfName:      args.IfName,
-	}
-	epInfo.Data = make(map[string]interface{})
-
-	if vlanid != 0 {
-		epInfo.Data["vlanid"] = vlanid
-	}
-=======
-	endpointId := GetEndpointID(args)
-
+	policies := cni.GetPoliciesFromNwCfg(nwCfg.AdditionalArgs)
+
+	// Check whether the network already exists.
 	nwInfo, nwInfoErr := plugin.nm.GetNetworkInfo(networkId)
 
-	/* Handle consecutive ADD calls for infrastructure containers.
-	 * This is a temporary work around for issue #57253 of Kubernetes.
-	 * We can delete this if statement once they fix it.
-	 * Issue link: https://github.com/kubernetes/kubernetes/issues/57253
-	 */
-	epInfo, _ = plugin.nm.GetEndpointInfo(networkId, endpointId)
-	if epInfo != nil {
-		result, err = handleConsecutiveAdd(args.ContainerID, endpointId, nwInfo, nwCfg)
-		if err != nil {
-			return err
-		}
-
-		if result != nil {
-			return nil
-		}
-	}
-
-	policies := cni.GetPoliciesFromNwCfg(nwCfg.AdditionalArgs)
->>>>>>> 7f41e3dc
-
-	// Check whether the network already exists.
+	if nwInfoErr == nil {
+		/* Handle consecutive ADD calls for infrastructure containers.
+		* This is a temporary work around for issue #57253 of Kubernetes.
+		* We can delete this if statement once they fix it.
+		* Issue link: https://github.com/kubernetes/kubernetes/issues/57253
+		 */
+		epInfo, _ := plugin.nm.GetEndpointInfo(networkId, endpointId)
+		if epInfo != nil {
+			result, err = handleConsecutiveAdd(args.ContainerID, endpointId, nwInfo, nwCfg)
+			if err != nil {
+				return err
+			}
+
+			if result != nil {
+				return nil
+			}
+		}
+	}
+
 	if nwInfoErr != nil {
 		// Network does not exist.
 		log.Printf("[cni-net] Creating network %v.", networkId)
@@ -338,15 +309,8 @@
 			subnetPrefix = result.IPs[0].Address
 		}
 
-<<<<<<< HEAD
 		ipconfig := result.IPs[0]
 		gateway := ipconfig.Gateway
-=======
-		// Derive the subnet prefix from allocated IP address.
-		ipconfig = result.IPs[0]
-		subnetPrefix := ipconfig.Address
-		subnetPrefix.IP = subnetPrefix.IP.Mask(subnetPrefix.Mask)
->>>>>>> 7f41e3dc
 
 		// On failure, call into IPAM plugin to release the address and address pool.
 		defer func() {
@@ -410,7 +374,6 @@
 
 		log.Printf("[cni-net] Created network %v with subnet %v.", networkId, subnetPrefix.String())
 	} else {
-<<<<<<< HEAD
 		if result == nil {
 			// Network already exists.
 			subnetPrefix := nwInfo.Subnets[0].Prefix.String()
@@ -419,30 +382,11 @@
 			// Call into IPAM plugin to allocate an address for the endpoint.
 			nwCfg.Ipam.Subnet = subnetPrefix
 			result, err = plugin.DelegateAdd(nwCfg.Ipam.Type, nwCfg)
-=======
-		// Network already exists.
-		subnetPrefix := nwInfo.Subnets[0].Prefix.String()
-		log.Printf("[cni-net] Found network %v with subnet %v.", networkId, subnetPrefix)
-
-		// Call into IPAM plugin to allocate an address for the endpoint.
-		nwCfg.Ipam.Subnet = subnetPrefix
-		result, err = plugin.DelegateAdd(nwCfg.Ipam.Type, nwCfg)
-		if err != nil {
-			err = plugin.Errorf("Failed to allocate address: %v", err)
-			return err
-		}
-
-		ipconfig = result.IPs[0]
-
-		// On failure, call into IPAM plugin to release the address.
-		defer func() {
->>>>>>> 7f41e3dc
 			if err != nil {
 				err = plugin.Errorf("Failed to allocate address: %v", err)
 				return err
 			}
 
-<<<<<<< HEAD
 			ipconfig := result.IPs[0]
 
 			// On failure, call into IPAM plugin to release the address.
@@ -453,24 +397,6 @@
 				}
 			}()
 		}
-=======
-	// Initialize endpoint info.
-	var dns network.DNSInfo
-	if (len(nwCfg.DNS.Search) == 0) != (len(nwCfg.DNS.Nameservers) == 0) {
-		err = plugin.Errorf("Wrong DNS configuration: %+v", nwCfg.DNS)
-		return err
-	}
-
-	if len(nwCfg.DNS.Search) > 0 {
-		dns = network.DNSInfo{
-			Servers: nwCfg.DNS.Nameservers,
-			Suffix:  k8sNamespace + "." + strings.Join(nwCfg.DNS.Search, ","),
-		}
-	} else {
-		dns = network.DNSInfo{
-			Suffix:  result.DNS.Domain,
-			Servers: result.DNS.Nameservers,
-		}
 	}
 
 	epInfo = &network.EndpointInfo{
@@ -478,10 +404,35 @@
 		ContainerID: args.ContainerID,
 		NetNsPath:   args.Netns,
 		IfName:      args.IfName,
-		DNS:         dns,
-		Policies:    policies,
->>>>>>> 7f41e3dc
-	}
+	}
+	epInfo.Data = make(map[string]interface{})
+
+	if vlanid != 0 {
+		epInfo.Data["vlanid"] = vlanid
+	}
+
+	epInfo.Data[network.OptVethName] = fmt.Sprintf("%s.%s", k8sNamespace, k8sPodName)
+
+	var dns network.DNSInfo
+	if (len(nwCfg.DNS.Search) == 0) != (len(nwCfg.DNS.Nameservers) == 0) {
+		err = plugin.Errorf("Wrong DNS configuration: %+v", nwCfg.DNS)
+		return err
+	}
+
+	if len(nwCfg.DNS.Search) > 0 {
+		dns = network.DNSInfo{
+			Servers: nwCfg.DNS.Nameservers,
+			Suffix:  k8sNamespace + "." + strings.Join(nwCfg.DNS.Search, ","),
+		}
+	} else {
+		dns = network.DNSInfo{
+			Suffix:  result.DNS.Domain,
+			Servers: result.DNS.Nameservers,
+		}
+	}
+
+	epInfo.DNS = dns
+	epInfo.Policies = policies
 
 	// Populate addresses.
 	for _, ipconfig := range result.IPs {
@@ -492,9 +443,6 @@
 	for _, route := range result.Routes {
 		epInfo.Routes = append(epInfo.Routes, network.RouteInfo{Dst: route.Dst, Gw: route.GW})
 	}
-
-	epInfo.Data = make(map[string]interface{})
-	epInfo.Data[network.OptVethName] = fmt.Sprintf("%s.%s", k8sNamespace, k8sPodName)
 
 	// Create the endpoint.
 	log.Printf("[cni-net] Creating endpoint %v.", epInfo.Id)
