--- conflicted
+++ resolved
@@ -48,11 +48,8 @@
 	MultiTenancy               bool     `json:"multiTenancy,omitempty"`
 	EnableSnatOnHost           bool     `json:"enableSnatOnHost,omitempty"`
 	EnableExactMatchForPodName bool     `json:"enableExactMatchForPodName,omitempty"`
-<<<<<<< HEAD
+	CNSUrl                     string   `json:"cnsurl,omitempty"`
 	EnableCalicoMode           bool     `json:"enableCalicoMode,omitempty"`
-=======
-	CNSUrl                     string   `json:"cnsurl,omitempty"`
->>>>>>> 136f03ca
 	Ipam                       struct {
 		Type          string `json:"type"`
 		Environment   string `json:"environment,omitempty"`
